# Copyright Contributors to the Pyro project.
# SPDX-License-Identifier: Apache-2.0

# The implementation largely follows the design in PyTorch's `torch.distributions`
#
# Copyright (c) 2016-     Facebook, Inc            (Adam Paszke)
# Copyright (c) 2014-     Facebook, Inc            (Soumith Chintala)
# Copyright (c) 2011-2014 Idiap Research Institute (Ronan Collobert)
# Copyright (c) 2012-2014 Deepmind Technologies    (Koray Kavukcuoglu)
# Copyright (c) 2011-2012 NEC Laboratories America (Koray Kavukcuoglu)
# Copyright (c) 2011-2013 NYU                      (Clement Farabet)
# Copyright (c) 2006-2010 NEC Laboratories America (Ronan Collobert, Leon Bottou, Iain Melvin, Jason Weston)
# Copyright (c) 2006      Idiap Research Institute (Samy Bengio)
# Copyright (c) 2001-2004 Idiap Research Institute (Ronan Collobert, Samy Bengio, Johnny Mariethoz)
#
# THIS SOFTWARE IS PROVIDED BY THE COPYRIGHT HOLDERS AND CONTRIBUTORS "AS IS"
# AND ANY EXPRESS OR IMPLIED WARRANTIES, INCLUDING, BUT NOT LIMITED TO, THE
# IMPLIED WARRANTIES OF MERCHANTABILITY AND FITNESS FOR A PARTICULAR PURPOSE
# ARE DISCLAIMED. IN NO EVENT SHALL THE COPYRIGHT OWNER OR CONTRIBUTORS BE
# LIABLE FOR ANY DIRECT, INDIRECT, INCIDENTAL, SPECIAL, EXEMPLARY, OR
# CONSEQUENTIAL DAMAGES (INCLUDING, BUT NOT LIMITED TO, PROCUREMENT OF
# SUBSTITUTE GOODS OR SERVICES; LOSS OF USE, DATA, OR PROFITS; OR BUSINESS
# INTERRUPTION) HOWEVER CAUSED AND ON ANY THEORY OF LIABILITY, WHETHER IN
# CONTRACT, STRICT LIABILITY, OR TORT (INCLUDING NEGLIGENCE OR OTHERWISE)
# ARISING IN ANY WAY OUT OF THE USE OF THIS SOFTWARE, EVEN IF ADVISED OF THE
# POSSIBILITY OF SUCH DAMAGE.


from jax import lax, ops
import jax.numpy as np
import jax.random as random
import jax.nn as nn
from jax.scipy.linalg import cho_solve, solve_triangular
from jax.scipy.special import gammaln, log_ndtr, multigammaln, ndtr, ndtri, logsumexp

from numpyro.distributions import constraints
from numpyro.distributions.distribution import Distribution, TransformedDistribution
from numpyro.distributions.transforms import AffineTransform, ExpTransform, InvCholeskyTransform, PowerTransform
from numpyro.distributions.util import (
    cholesky_of_inverse,
    lazy_property,
    matrix_to_tril_vec,
    promote_shapes,
    signed_stick_breaking_tril,
    validate_sample,
    vec_to_tril_matrix
)
from numpyro.util import copy_docs_from


EULER_MASCHERONI = 0.5772156649015328606065120900824024310421


@copy_docs_from(Distribution)
class Beta(Distribution):
    arg_constraints = {'concentration1': constraints.positive, 'concentration0': constraints.positive}
    support = constraints.unit_interval

    def __init__(self, concentration1, concentration0, validate_args=None):
        batch_shape = lax.broadcast_shapes(np.shape(concentration1), np.shape(concentration0))
        self.concentration1 = np.broadcast_to(concentration1, batch_shape)
        self.concentration0 = np.broadcast_to(concentration0, batch_shape)
        self._dirichlet = Dirichlet(np.stack([self.concentration1, self.concentration0],
                                             axis=-1))
        super(Beta, self).__init__(batch_shape=batch_shape, validate_args=validate_args)

    def sample(self, key, sample_shape=()):
        return self._dirichlet.sample(key, sample_shape)[..., 0]

    @validate_sample
    def log_prob(self, value):
        return self._dirichlet.log_prob(np.stack([value, 1. - value], -1))

    @property
    def mean(self):
        return self.concentration1 / (self.concentration1 + self.concentration0)

    @property
    def variance(self):
        total = self.concentration1 + self.concentration0
        return self.concentration1 * self.concentration0 / (total ** 2 * (total + 1))


@copy_docs_from(Distribution)
class Cauchy(Distribution):
    arg_constraints = {'loc': constraints.real, 'scale': constraints.positive}
    support = constraints.real
    reparametrized_params = ['loc', 'scale']

    def __init__(self, loc=0., scale=1., validate_args=None):
        self.loc, self.scale = promote_shapes(loc, scale)
        batch_shape = lax.broadcast_shapes(np.shape(loc), np.shape(scale))
        super(Cauchy, self).__init__(batch_shape=batch_shape, validate_args=validate_args)

    def sample(self, key, sample_shape=()):
        eps = random.cauchy(key, shape=sample_shape + self.batch_shape)
        return self.loc + eps * self.scale

    @validate_sample
    def log_prob(self, value):
        return - np.log(np.pi) - np.log(self.scale) - np.log1p(((value - self.loc) / self.scale) ** 2)

    @property
    def mean(self):
        return np.full(self.batch_shape, np.nan)

    @property
    def variance(self):
        return np.full(self.batch_shape, np.nan)


@copy_docs_from(Distribution)
class Dirichlet(Distribution):
    arg_constraints = {'concentration': constraints.positive}
    support = constraints.simplex

    def __init__(self, concentration, validate_args=None):
        if np.ndim(concentration) < 1:
            raise ValueError("`concentration` parameter must be at least one-dimensional.")
        self.concentration = concentration
        batch_shape, event_shape = concentration.shape[:-1], concentration.shape[-1:]
        super(Dirichlet, self).__init__(batch_shape=batch_shape,
                                        event_shape=event_shape,
                                        validate_args=validate_args)

    def sample(self, key, sample_shape=()):
        shape = sample_shape + self.batch_shape + self.event_shape
        gamma_samples = random.gamma(key, self.concentration, shape=shape)
        return gamma_samples / np.sum(gamma_samples, axis=-1, keepdims=True)

    @validate_sample
    def log_prob(self, value):
        normalize_term = (np.sum(gammaln(self.concentration), axis=-1) -
                          gammaln(np.sum(self.concentration, axis=-1)))
        return np.sum(np.log(value) * (self.concentration - 1.), axis=-1) - normalize_term

    @property
    def mean(self):
        return self.concentration / np.sum(self.concentration, axis=-1, keepdims=True)

    @property
    def variance(self):
        con0 = np.sum(self.concentration, axis=-1, keepdims=True)
        return self.concentration * (con0 - self.concentration) / (con0 ** 2 * (con0 + 1))


@copy_docs_from(Distribution)
class Exponential(Distribution):
    reparametrized_params = ['rate']
    arg_constraints = {'rate': constraints.positive}
    support = constraints.positive

    def __init__(self, rate=1., validate_args=None):
        self.rate = rate
        super(Exponential, self).__init__(batch_shape=np.shape(rate), validate_args=validate_args)

    def sample(self, key, sample_shape=()):
        return random.exponential(key, shape=sample_shape + self.batch_shape) / self.rate

    @validate_sample
    def log_prob(self, value):
        return np.log(self.rate) - self.rate * value

    @property
    def mean(self):
        return np.reciprocal(self.rate)

    @property
    def variance(self):
        return np.reciprocal(self.rate ** 2)


@copy_docs_from(Distribution)
class Gamma(Distribution):
    arg_constraints = {'concentration': constraints.positive,
                       'rate': constraints.positive}
    support = constraints.positive
    reparametrized_params = ['rate']

    def __init__(self, concentration, rate=1., validate_args=None):
        self.concentration, self.rate = promote_shapes(concentration, rate)
        batch_shape = lax.broadcast_shapes(np.shape(concentration), np.shape(rate))
        super(Gamma, self).__init__(batch_shape=batch_shape,
                                    validate_args=validate_args)

    def sample(self, key, sample_shape=()):
        shape = sample_shape + self.batch_shape + self.event_shape
        return random.gamma(key, self.concentration, shape=shape) / self.rate

    @validate_sample
    def log_prob(self, value):
        normalize_term = (gammaln(self.concentration) -
                          self.concentration * np.log(self.rate))
        return (self.concentration - 1) * np.log(value) - self.rate * value - normalize_term

    @property
    def mean(self):
        return self.concentration / self.rate

    @property
    def variance(self):
        return self.concentration / np.power(self.rate, 2)


@copy_docs_from(Distribution)
class Chi2(Gamma):
    arg_constraints = {'df': constraints.positive}

    def __init__(self, df, validate_args=None):
        self.df = df
        super(Chi2, self).__init__(0.5 * df, 0.5, validate_args=validate_args)


@copy_docs_from(Distribution)
class GaussianRandomWalk(Distribution):
    arg_constraints = {'num_steps': constraints.positive_integer, 'scale': constraints.positive}
    support = constraints.real_vector
    reparametrized_params = ['scale']

    def __init__(self, scale=1., num_steps=1, validate_args=None):
        assert np.shape(num_steps) == ()
        self.scale = scale
        self.num_steps = num_steps
        batch_shape, event_shape = np.shape(scale), (num_steps,)
        super(GaussianRandomWalk, self).__init__(batch_shape, event_shape, validate_args=validate_args)

    def sample(self, key, sample_shape=()):
        shape = sample_shape + self.batch_shape + self.event_shape
        walks = random.normal(key, shape=shape)
        return np.cumsum(walks, axis=-1) * np.expand_dims(self.scale, axis=-1)

    @validate_sample
    def log_prob(self, value):
        init_prob = Normal(0., self.scale).log_prob(value[..., 0])
        scale = np.expand_dims(self.scale, -1)
        step_probs = Normal(value[..., :-1], scale).log_prob(value[..., 1:])
        return init_prob + np.sum(step_probs, axis=-1)

    @property
    def mean(self):
        return np.zeros(self.batch_shape + self.event_shape)

    @property
    def variance(self):
        return np.broadcast_to(np.expand_dims(self.scale, -1) ** 2 * np.arange(1, self.num_steps + 1),
                               self.batch_shape + self.event_shape)


@copy_docs_from(Distribution)
class HalfCauchy(Distribution):
    reparametrized_params = ['scale']
    support = constraints.positive
    arg_constraints = {'scale': constraints.positive}

    def __init__(self, scale=1., validate_args=None):
        self._cauchy = Cauchy(0., scale)
        self.scale = scale
        super(HalfCauchy, self).__init__(batch_shape=np.shape(scale), validate_args=validate_args)

    def sample(self, key, sample_shape=()):
        return np.abs(self._cauchy.sample(key, sample_shape))

    @validate_sample
    def log_prob(self, value):
        return self._cauchy.log_prob(value) + np.log(2)

    @property
    def mean(self):
        return np.full(self.batch_shape, np.inf)

    @property
    def variance(self):
        return np.full(self.batch_shape, np.inf)


@copy_docs_from(Distribution)
class HalfNormal(Distribution):
    reparametrized_params = ['scale']
    support = constraints.positive
    arg_constraints = {'scale': constraints.positive}

    def __init__(self, scale=1., validate_args=None):
        self._normal = Normal(0., scale)
        self.scale = scale
        super(HalfNormal, self).__init__(batch_shape=np.shape(scale), validate_args=validate_args)

    def sample(self, key, sample_shape=()):
        return np.abs(self._normal.sample(key, sample_shape))

    @validate_sample
    def log_prob(self, value):
        return self._normal.log_prob(value) + np.log(2)

    @property
    def mean(self):
        return np.sqrt(2 / np.pi) * self.scale

    @property
    def variance(self):
        return (1 - 2 / np.pi) * self.scale ** 2


@copy_docs_from(Distribution)
class InverseGamma(TransformedDistribution):
    arg_constraints = {'concentration': constraints.positive, 'rate': constraints.positive}
    support = constraints.positive
    reparametrized_params = ['rate']

    def __init__(self, concentration, rate=1., validate_args=None):
        # NB: we keep the same notation `rate` as in Pyro and tensorflow but
        # it plays the role of scale parameter of InverseGamma in literatures
        # (e.g. wikipedia: https://en.wikipedia.org/wiki/Inverse-gamma_distribution)
        base_dist = Gamma(concentration, rate)
        self.concentration = concentration
        self.rate = rate
        super(InverseGamma, self).__init__(base_dist, PowerTransform(-1.0),
                                           validate_args=validate_args)

    @property
    def mean(self):
        # mean is inf for alpha <= 1
        a = self.rate / (self.concentration - 1)
        return np.where(self.concentration <= 1, np.inf, a)

    @property
    def variance(self):
        # var is inf for alpha <= 2
        a = (self.rate / (self.concentration - 1)) ** 2 / (self.concentration - 2)
        return np.where(self.concentration <= 2, np.inf, a)


@copy_docs_from(Distribution)
class Gumbel(Distribution):
    arg_constraints = {'loc': constraints.real, 'scale': constraints.positive}
    support = constraints.real
    reparametrized_params = ['loc', 'scale']

    def __init__(self, loc=0., scale=1., validate_args=None):
        self.loc, self.scale = promote_shapes(loc, scale)
        batch_shape = lax.broadcast_shapes(np.shape(loc), np.shape(scale))

        super(Gumbel, self).__init__(batch_shape=batch_shape,
                                     validate_args=validate_args)

    def sample(self, key, sample_shape=()):
        standard_gumbel_sample = random.gumbel(key, shape=sample_shape + self.batch_shape + self.event_shape)
        return self.loc + self.scale * standard_gumbel_sample

    @validate_sample
    def log_prob(self, value):
        z = (value - self.loc) / self.scale
        return -(z + np.exp(-z)) - np.log(self.scale)

    @property
    def mean(self):
        return np.broadcast_to(self.loc + self.scale * EULER_MASCHERONI,
                               self.batch_shape)

    @property
    def variance(self):
        return np.broadcast_to(np.pi**2 / 6. * self.scale**2,
                               self.batch_shape)


@copy_docs_from(Distribution)
class LKJ(TransformedDistribution):
    r"""
    LKJ distribution for correlation matrices. The distribution is controlled by ``concentration``
    parameter :math:`\eta` to make the probability of the correlation matrix :math:`M` propotional
    to :math:`\det(M)^{\eta - 1}`. Because of that, when ``concentration == 1``, we have a
    uniform distribution over correlation matrices.

    When ``concentration > 1``, the distribution favors samples with large large determinent. This
    is useful when we know a priori that the underlying variables are not correlated.

    When ``concentration < 1``, the distribution favors samples with small determinent. This is
    useful when we know a priori that some underlying variables are correlated.

    :param int dimension: dimension of the matrices
    :param ndarray concentration: concentration/shape parameter of the
        distribution (often referred to as eta)
    :param str sample_method: Either "cvine" or "onion". Both methods are proposed in [1] and
        offer the same distribution over correlation matrices. But they are different in how
        to generate samples. Defaults to "onion".

    **References**

    [1] `Generating random correlation matrices based on vines and extended onion method`,
    Daniel Lewandowski, Dorota Kurowicka, Harry Joe
    """
    arg_constraints = {'concentration': constraints.positive}
    support = constraints.corr_matrix

    def __init__(self, dimension, concentration=1., sample_method='onion', validate_args=None):
        base_dist = LKJCholesky(dimension, concentration, sample_method)
        self.dimension, self.concentration = base_dist.dimension, base_dist.concentration
        self.sample_method = sample_method
        super(LKJ, self).__init__(base_dist, InvCholeskyTransform(domain=constraints.corr_cholesky),
                                  validate_args=validate_args)

    @property
    def mean(self):
        return np.broadcast_to(np.identity(self.dimension), self.batch_shape + (self.dimension, self.dimension))


@copy_docs_from(Distribution)
class LKJCholesky(Distribution):
    r"""
    LKJ distribution for lower Cholesky factors of correlation matrices. The distribution is
    controlled by ``concentration`` parameter :math:`\eta` to make the probability of the
    correlation matrix :math:`M` generated from a Cholesky factor propotional to
    :math:`\det(M)^{\eta - 1}`. Because of that, when ``concentration == 1``, we have a
    uniform distribution over Cholesky factors of correlation matrices.

    When ``concentration > 1``, the distribution favors samples with large diagonal entries
    (hence large determinent). This is useful when we know a priori that the underlying
    variables are not correlated.

    When ``concentration < 1``, the distribution favors samples with small diagonal entries
    (hence small determinent). This is useful when we know a priori that some underlying
    variables are correlated.

    :param int dimension: dimension of the matrices
    :param ndarray concentration: concentration/shape parameter of the
        distribution (often referred to as eta)
    :param str sample_method: Either "cvine" or "onion". Both methods are proposed in [1] and
        offer the same distribution over correlation matrices. But they are different in how
        to generate samples. Defaults to "onion".

    **References**

    [1] `Generating random correlation matrices based on vines and extended onion method`,
    Daniel Lewandowski, Dorota Kurowicka, Harry Joe
    """
    arg_constraints = {'concentration': constraints.positive}
    support = constraints.corr_cholesky

    def __init__(self, dimension, concentration=1., sample_method='onion', validate_args=None):
        if dimension < 2:
            raise ValueError("Dimension must be greater than or equal to 2.")
        self.dimension = dimension
        self.concentration = concentration
        batch_shape = np.shape(concentration)
        event_shape = (dimension, dimension)

        # We construct base distributions to generate samples for each method.
        # The purpose of this base distribution is to generate a distribution for
        # correlation matrices which is propotional to `det(M)^{\eta - 1}`.
        # (note that this is not a unique way to define base distribution)
        # Both of the following methods have marginal distribution of each off-diagonal
        # element of sampled correlation matrices is Beta(eta + (D-2) / 2, eta + (D-2) / 2)
        # (up to a linear transform: x -> 2x - 1)
        Dm1 = self.dimension - 1
        marginal_concentration = concentration + 0.5 * (self.dimension - 2)
        offset = 0.5 * np.arange(Dm1)
        if sample_method == 'onion':
            # The following construction follows from the algorithm in Section 3.2 of [1]:
            # NB: in [1], the method for case k > 1 can also work for the case k = 1.
            beta_concentration0 = np.expand_dims(marginal_concentration, axis=-1) - offset
            beta_concentration1 = offset + 0.5
            self._beta = Beta(beta_concentration1, beta_concentration0)
        elif sample_method == 'cvine':
            # The following construction follows from the algorithm in Section 2.4 of [1]:
            # offset_tril is [0, 1, 1, 2, 2, 2,...] / 2
            offset_tril = matrix_to_tril_vec(np.broadcast_to(offset, (Dm1, Dm1)))
            beta_concentration = np.expand_dims(marginal_concentration, axis=-1) - offset_tril
            self._beta = Beta(beta_concentration, beta_concentration)
        else:
            raise ValueError("`method` should be one of 'cvine' or 'onion'.")
        self.sample_method = sample_method

        super(LKJCholesky, self).__init__(batch_shape=batch_shape,
                                          event_shape=event_shape,
                                          validate_args=validate_args)

    def _cvine(self, key, size):
        # C-vine method first uses beta_dist to generate partial correlations,
        # then apply signed stick breaking to transform to cholesky factor.
        # Here is an attempt to prove that using signed stick breaking to
        # generate correlation matrices is the same as the C-vine method in [1]
        # for the entry r_32.
        #
        # With notations follow from [1], we define
        #   p: partial correlation matrix,
        #   c: cholesky factor,
        #   r: correlation matrix.
        # From recursive formula (2) in [1], we have
        #   r_32 = p_32 * sqrt{(1 - p_21^2)*(1 - p_31^2)} + p_21 * p_31 =: I
        # On the other hand, signed stick breaking process gives:
        #   l_21 = p_21, l_31 = p_31, l_22 = sqrt(1 - p_21^2), l_32 = p_32 * sqrt(1 - p_31^2)
        #   r_32 = l_21 * l_31 + l_22 * l_32
        #        = p_21 * p_31 + p_32 * sqrt{(1 - p_21^2)*(1 - p_31^2)} = I
        beta_sample = self._beta.sample(key, size)
        partial_correlation = 2 * beta_sample - 1  # scale to domain to (-1, 1)
        return signed_stick_breaking_tril(partial_correlation)

    def _onion(self, key, size):
        key_beta, key_normal = random.split(key)
        # Now we generate w term in Algorithm 3.2 of [1].
        beta_sample = self._beta.sample(key_beta, size)
        # The following Normal distribution is used to create a uniform distribution on
        # a hypershere (ref: http://mathworld.wolfram.com/HyperspherePointPicking.html)
        normal_sample = random.normal(
            key_normal,
            shape=size + self.batch_shape + (self.dimension * (self.dimension - 1) // 2,)
        )
        normal_sample = vec_to_tril_matrix(normal_sample, diagonal=0)
        u_hypershere = normal_sample / np.linalg.norm(normal_sample, axis=-1, keepdims=True)
        w = np.expand_dims(np.sqrt(beta_sample), axis=-1) * u_hypershere

        # put w into the off-diagonal triangular part
        cholesky = ops.index_add(np.zeros(size + self.batch_shape + self.event_shape),
                                 ops.index[..., 1:, :-1], w)
        # correct the diagonal
        # NB: we clip due to numerical precision
        diag = np.sqrt(np.clip(1 - np.sum(cholesky ** 2, axis=-1), a_min=0.))
        cholesky = cholesky + np.expand_dims(diag, axis=-1) * np.identity(self.dimension)
        return cholesky

    def sample(self, key, sample_shape=()):
        if self.sample_method == "onion":
            return self._onion(key, sample_shape)
        else:
            return self._cvine(key, sample_shape)

    @validate_sample
    def log_prob(self, value):
        # Note about computing Jacobian of the transformation from Cholesky factor to
        # correlation matrix:
        #
        #   Assume C = L@Lt and L = (1 0 0; a \sqrt(1-a^2) 0; b c \sqrt(1-b^2-c^2)), we have
        #   Then off-diagonal lower triangular vector of L is transformed to the off-diagonal
        #   lower triangular vector of C by the transform:
        #       (a, b, c) -> (a, b, ab + c\sqrt(1-a^2))
        #   Hence, Jacobian = 1 * 1 * \sqrt(1 - a^2) = \sqrt(1 - a^2) = L22, where L22
        #       is the 2th diagonal element of L
        #   Generally, for a D dimensional matrix, we have:
        #       Jacobian = L22^(D-2) * L33^(D-3) * ... * Ldd^0
        #
        # From [1], we know that probability of a correlation matrix is propotional to
        #   determinant ** (concentration - 1) = prod(L_ii ^ 2(concentration - 1))
        # On the other hand, Jabobian of the transformation from Cholesky factor to
        # correlation matrix is:
        #   prod(L_ii ^ (D - i))
        # So the probability of a Cholesky factor is propotional to
        #   prod(L_ii ^ (2 * concentration - 2 + D - i)) =: prod(L_ii ^ order_i)
        # with order_i = 2 * concentration - 2 + D - i,
        # i = 2..D (we omit the element i = 1 because L_11 = 1)

        # Compute `order` vector (note that we need to reindex i -> i-2):
        one_to_D = np.arange(1, self.dimension)
        order_offset = (3 - self.dimension) + one_to_D
        order = 2 * np.expand_dims(self.concentration, axis=-1) - order_offset

        # Compute unnormalized log_prob:
        value_diag = value[..., one_to_D, one_to_D]
        unnormalized = np.sum(order * np.log(value_diag), axis=-1)

        # Compute normalization constant (on the first proof of page 1999 of [1])
        Dm1 = self.dimension - 1
        alpha = self.concentration + 0.5 * Dm1
        denominator = gammaln(alpha) * Dm1
        numerator = multigammaln(alpha - 0.5, Dm1)
        # pi_constant in [1] is D * (D - 1) / 4 * log(pi)
        # pi_constant in multigammaln is (D - 1) * (D - 2) / 4 * log(pi)
        # hence, we need to add a pi_constant = (D - 1) * log(pi) / 2
        pi_constant = 0.5 * Dm1 * np.log(np.pi)
        normalize_term = pi_constant + numerator - denominator
        return unnormalized - normalize_term


@copy_docs_from(Distribution)
class LogNormal(TransformedDistribution):
    arg_constraints = {'loc': constraints.real, 'scale': constraints.positive}
    reparametrized_params = ['loc', 'scale']

    def __init__(self, loc=0., scale=1., validate_args=None):
        base_dist = Normal(loc, scale)
        self.loc, self.scale = base_dist.loc, base_dist.scale
        super(LogNormal, self).__init__(base_dist, ExpTransform(), validate_args=validate_args)

    @property
    def mean(self):
        return np.exp(self.loc + self.scale ** 2 / 2)

    @property
    def variance(self):
        return (np.exp(self.scale ** 2) - 1) * np.exp(2 * self.loc + self.scale ** 2)


def _batch_mahalanobis(bL, bx):
    if bL.shape[:-1] == bx.shape:
        # no need to use the below optimization procedure
        solve_bL_bx = solve_triangular(bL, bx[..., None], lower=True).squeeze(-1)
        return np.sum(np.square(solve_bL_bx), -1)

    # NB: The following procedure handles the case: bL.shape = (i, 1, n, n), bx.shape = (i, j, n)
    # because we don't want to broadcast bL to the shape (i, j, n, n).

    # Assume that bL.shape = (i, 1, n, n), bx.shape = (..., i, j, n),
    # we are going to make bx have shape (..., 1, j,  i, 1, n) to apply batched tril_solve
    sample_ndim = bx.ndim - bL.ndim + 1  # size of sample_shape
    out_shape = np.shape(bx)[:-1]  # shape of output
    # Reshape bx with the shape (..., 1, i, j, 1, n)
    bx_new_shape = out_shape[:sample_ndim]
    for (sL, sx) in zip(bL.shape[:-2], out_shape[sample_ndim:]):
        bx_new_shape += (sx // sL, sL)
    bx_new_shape += (-1,)
    bx = np.reshape(bx, bx_new_shape)
    # Permute bx to make it have shape (..., 1, j, i, 1, n)
    permute_dims = (tuple(range(sample_ndim))
                    + tuple(range(sample_ndim, bx.ndim - 1, 2))
                    + tuple(range(sample_ndim + 1, bx.ndim - 1, 2))
                    + (bx.ndim - 1,))
    bx = np.transpose(bx, permute_dims)

    # reshape to (-1, i, 1, n)
    xt = np.reshape(bx, (-1,) + bL.shape[:-1])
    # permute to (i, 1, n, -1)
    xt = np.moveaxis(xt, 0, -1)
    solve_bL_bx = solve_triangular(bL, xt, lower=True)  # shape: (i, 1, n, -1)
    M = np.sum(solve_bL_bx ** 2, axis=-2)  # shape: (i, 1, -1)
    # permute back to (-1, i, 1)
    M = np.moveaxis(M, -1, 0)
    # reshape back to (..., 1, j, i, 1)
    M = np.reshape(M, bx.shape[:-1])
    # permute back to (..., 1, i, j, 1)
    permute_inv_dims = tuple(range(sample_ndim))
    for i in range(bL.ndim - 2):
        permute_inv_dims += (sample_ndim + i, len(out_shape) + i)
    M = np.transpose(M, permute_inv_dims)
    return np.reshape(M, out_shape)


@copy_docs_from(Distribution)
class MultivariateNormal(Distribution):
    arg_constraints = {'loc': constraints.real_vector,
                       'covariance_matrix': constraints.positive_definite,
                       'precision_matrix': constraints.positive_definite,
                       'scale_tril': constraints.lower_cholesky}
    support = constraints.real_vector
    reparametrized_params = ['loc', 'covariance_matrix', 'precision_matrix', 'scale_tril']

    def __init__(self, loc=0., covariance_matrix=None, precision_matrix=None, scale_tril=None,
                 validate_args=None):
        if np.isscalar(loc):
            loc = np.expand_dims(loc, axis=-1)
        # temporary append a new axis to loc
        loc = loc[..., np.newaxis]
        if covariance_matrix is not None:
            loc, self.covariance_matrix = promote_shapes(loc, covariance_matrix)
            self.scale_tril = np.linalg.cholesky(self.covariance_matrix)
        elif precision_matrix is not None:
            loc, self.precision_matrix = promote_shapes(loc, precision_matrix)
            self.scale_tril = cholesky_of_inverse(self.precision_matrix)
        elif scale_tril is not None:
            loc, self.scale_tril = promote_shapes(loc, scale_tril)
        else:
            raise ValueError('One of `covariance_matrix`, `precision_matrix`, `scale_tril`'
                             ' must be specified.')
        batch_shape = lax.broadcast_shapes(np.shape(loc)[:-2], np.shape(self.scale_tril)[:-2])
        event_shape = np.shape(self.scale_tril)[-1:]
        self.loc = np.broadcast_to(np.squeeze(loc, axis=-1), batch_shape + event_shape)
        super(MultivariateNormal, self).__init__(batch_shape=batch_shape,
                                                 event_shape=event_shape,
                                                 validate_args=validate_args)

    def sample(self, key, sample_shape=()):
        eps = random.normal(key, shape=sample_shape + self.batch_shape + self.event_shape)
        return self.loc + np.squeeze(np.matmul(self.scale_tril, eps[..., np.newaxis]), axis=-1)

    @validate_sample
    def log_prob(self, value):
        M = _batch_mahalanobis(self.scale_tril, value - self.loc)
        half_log_det = np.log(np.diagonal(self.scale_tril, axis1=-2, axis2=-1)).sum(-1)
        normalize_term = half_log_det + 0.5 * self.scale_tril.shape[-1] * np.log(2 * np.pi)
        return - 0.5 * M - normalize_term

    @lazy_property
    def covariance_matrix(self):
        return np.matmul(self.scale_tril, np.swapaxes(self.scale_tril, -1, -2))

    @lazy_property
    def precision_matrix(self):
        identity = np.broadcast_to(np.eye(self.scale_tril.shape[-1]), self.scale_tril.shape)
        return cho_solve((self.scale_tril, True), identity)

    @property
    def mean(self):
        return self.loc

    @property
    def variance(self):
        return np.broadcast_to(np.sum(self.scale_tril ** 2, axis=-1),
                               self.batch_shape + self.event_shape)


def _batch_mv(bmat, bvec):
    r"""
    Performs a batched matrix-vector product, with compatible but different batch shapes.
    This function takes as input `bmat`, containing :math:`n \times n` matrices, and
    `bvec`, containing length :math:`n` vectors.
    Both `bmat` and `bvec` may have any number of leading dimensions, which correspond
    to a batch shape. They are not necessarily assumed to have the same batch shape,
    just ones which can be broadcasted.
    """
    return np.squeeze(np.matmul(bmat, np.expand_dims(bvec, axis=-1)), axis=-1)


def _batch_capacitance_tril(W, D):
    r"""
    Computes Cholesky of :math:`I + W.T @ inv(D) @ W` for a batch of matrices :math:`W`
    and a batch of vectors :math:`D`.
    """
    Wt_Dinv = np.swapaxes(W, -1, -2) / np.expand_dims(D, -2)
    K = np.matmul(Wt_Dinv, W)
    # could be inefficient
    return np.linalg.cholesky(np.add(K, np.identity(K.shape[-1])))


def _batch_lowrank_logdet(W, D, capacitance_tril):
    r"""
    Uses "matrix determinant lemma"::
        log|W @ W.T + D| = log|C| + log|D|,
    where :math:`C` is the capacitance matrix :math:`I + W.T @ inv(D) @ W`, to compute
    the log determinant.
    """
    return 2 * np.sum(np.log(np.diagonal(capacitance_tril, axis1=-2, axis2=-1)), axis=-1) + np.log(D).sum(-1)


def _batch_lowrank_mahalanobis(W, D, x, capacitance_tril):
    r"""
    Uses "Woodbury matrix identity"::
        inv(W @ W.T + D) = inv(D) - inv(D) @ W @ inv(C) @ W.T @ inv(D),
    where :math:`C` is the capacitance matrix :math:`I + W.T @ inv(D) @ W`, to compute the squared
    Mahalanobis distance :math:`x.T @ inv(W @ W.T + D) @ x`.
    """
    Wt_Dinv = np.swapaxes(W, -1, -2) / np.expand_dims(D, -2)
    Wt_Dinv_x = _batch_mv(Wt_Dinv, x)
    mahalanobis_term1 = np.sum(np.square(x) / D, axis=-1)
    mahalanobis_term2 = _batch_mahalanobis(capacitance_tril, Wt_Dinv_x)
    return mahalanobis_term1 - mahalanobis_term2


@copy_docs_from(Distribution)
class LowRankMultivariateNormal(Distribution):
    arg_constraints = {
        "loc": constraints.real_vector,
        "cov_factor": constraints.real,
        "cov_diag": constraints.positive
        }
    support = constraints.real_vector

    def __init__(self, loc, cov_factor, cov_diag, validate_args=None):
        if np.ndim(loc) < 1:
            raise ValueError("`loc` must be at least one-dimensional.")
        event_shape = np.shape(loc)[-1:]
        if np.ndim(cov_factor) < 2:
            raise ValueError("`cov_factor` must be at least two-dimensional, "
                             "with optional leading batch dimensions")
        if np.shape(cov_factor)[-2:-1] != event_shape:
            raise ValueError("`cov_factor` must be a batch of matrices with shape {} x m"
                             .format(event_shape[0]))
        if np.shape(cov_diag)[-1:] != event_shape:
            raise ValueError("`cov_diag` must be a batch of vectors with shape {}".format(self.event_shape))

        loc, cov_factor, cov_diag = promote_shapes(loc[..., np.newaxis], cov_factor, cov_diag[..., np.newaxis])
        batch_shape = lax.broadcast_shapes(np.shape(loc), np.shape(cov_factor), np.shape(cov_diag))[:-2]
        self.loc = np.broadcast_to(loc[..., 0], batch_shape + event_shape)
        self.cov_factor = cov_factor
        cov_diag = cov_diag[..., 0]
        self.cov_diag = cov_diag
        self._capacitance_tril = _batch_capacitance_tril(cov_factor, cov_diag)
        super(LowRankMultivariateNormal, self).__init__(
            batch_shape=batch_shape, event_shape=event_shape, validate_args=validate_args
            )

    @property
    def mean(self):
        return self.loc

    @lazy_property
    def variance(self):
        raw_variance = np.square(self.cov_factor).sum(-1) + self.cov_diag
        return np.broadcast_to(raw_variance, self.batch_shape + self.event_shape)

    @lazy_property
    def scale_tril(self):
        # The following identity is used to increase the numerically computation stability
        # for Cholesky decomposition (see http://www.gaussianprocess.org/gpml/, Section 3.4.3):
        #     W @ W.T + D = D1/2 @ (I + D-1/2 @ W @ W.T @ D-1/2) @ D1/2
        # The matrix "I + D-1/2 @ W @ W.T @ D-1/2" has eigenvalues bounded from below by 1,
        # hence it is well-conditioned and safe to take Cholesky decomposition.
        cov_diag_sqrt_unsqueeze = np.expand_dims(np.sqrt(self.cov_diag), axis=-1)
        Dinvsqrt_W = self.cov_factor / cov_diag_sqrt_unsqueeze
        K = np.matmul(Dinvsqrt_W, np.swapaxes(Dinvsqrt_W, -1, -2))
        K = np.add(K, np.identity(K.shape[-1]))
        scale_tril = cov_diag_sqrt_unsqueeze * np.linalg.cholesky(K)
        return scale_tril

    @lazy_property
    def covariance_matrix(self):
        # TODO: find a better solution to create a diagonal matrix
        new_diag = self.cov_diag[..., np.newaxis] * np.identity(self.loc.shape[-1])
        covariance_matrix = new_diag + np.matmul(
            self.cov_factor, np.swapaxes(self.cov_factor, -1, -2)
            )
        return covariance_matrix

    @lazy_property
    def precision_matrix(self):
        # We use "Woodbury matrix identity" to take advantage of low rank form::
        #     inv(W @ W.T + D) = inv(D) - inv(D) @ W @ inv(C) @ W.T @ inv(D)
        # where :math:`C` is the capacitance matrix.
        Wt_Dinv = (np.swapaxes(self.cov_factor, -1, -2)
                   / np.expand_dims(self.cov_diag, axis=-2))
        A = solve_triangular(Wt_Dinv, self._capacitance_tril, lower=True)
        # TODO: find a better solution to create a diagonal matrix
        inverse_cov_diag = np.reciprocal(self.cov_diag)
        diag_embed = inverse_cov_diag[..., np.newaxis] * np.identity(self.loc.shape[-1])
        return diag_embed - np.matmul(np.swapaxes(A, -1, -2), A)

    def sample(self, key, sample_shape=()):
        key_W, key_D = random.split(key)
        batch_shape = sample_shape + self.batch_shape
        W_shape = batch_shape + self.cov_factor.shape[-1:]
        D_shape = batch_shape + self.cov_diag.shape[-1:]
        eps_W = random.normal(key_W, W_shape)
        eps_D = random.normal(key_D, D_shape)
        return (self.loc + _batch_mv(self.cov_factor, eps_W)
                + np.sqrt(self.cov_diag) * eps_D)

    @validate_sample
    def log_prob(self, value):
        diff = value - self.loc
        M = _batch_lowrank_mahalanobis(self.cov_factor,
                                       self.cov_diag,
                                       diff,
                                       self._capacitance_tril)
        log_det = _batch_lowrank_logdet(self.cov_factor,
                                        self.cov_diag,
                                        self._capacitance_tril)
        return -0.5 * (self.loc.shape[-1] * np.log(2 * np.pi) + log_det + M)

    def entropy(self):
        log_det = _batch_lowrank_logdet(self.cov_factor,
                                        self.cov_diag,
                                        self._capacitance_tril)
        H = 0.5 * (self.loc.shape[-1] * (1.0 + np.log(2 * np.pi)) + log_det)
        return np.broadcast_to(H, self.batch_shape)


@copy_docs_from(Distribution)
class Normal(Distribution):
    arg_constraints = {'loc': constraints.real, 'scale': constraints.positive}
    support = constraints.real
    reparametrized_params = ['loc', 'scale']

    def __init__(self, loc=0., scale=1., validate_args=None):
        self.loc, self.scale = promote_shapes(loc, scale)
        batch_shape = lax.broadcast_shapes(np.shape(loc), np.shape(scale))
        super(Normal, self).__init__(batch_shape=batch_shape, validate_args=validate_args)

    def sample(self, key, sample_shape=()):
        eps = random.normal(key, shape=sample_shape + self.batch_shape + self.event_shape)
        return self.loc + eps * self.scale

    @validate_sample
    def log_prob(self, value):
        normalize_term = np.log(np.sqrt(2 * np.pi) * self.scale)
        value_scaled = (value - self.loc) / self.scale
        return -0.5 * value_scaled ** 2 - normalize_term

    def icdf(self, q):
        return self.loc + self.scale * ndtri(q)

    @property
    def mean(self):
        return np.broadcast_to(self.loc, self.batch_shape)

    @property
    def variance(self):
        return np.broadcast_to(self.scale ** 2, self.batch_shape)


@copy_docs_from(Distribution)
class Pareto(TransformedDistribution):
    arg_constraints = {'alpha': constraints.positive, 'scale': constraints.positive}

    def __init__(self, alpha, scale=1., validate_args=None):
        batch_shape = lax.broadcast_shapes(np.shape(scale), np.shape(alpha))
        self.scale, self.alpha = np.broadcast_to(scale, batch_shape), np.broadcast_to(alpha, batch_shape)
        base_dist = Exponential(self.alpha)
        transforms = [ExpTransform(), AffineTransform(loc=0, scale=self.scale)]
        super(Pareto, self).__init__(base_dist, transforms, validate_args=validate_args)

    @property
    def mean(self):
        # mean is inf for alpha <= 1
        a = lax.div(self.alpha * self.scale, (self.alpha - 1))
        return np.where(self.alpha <= 1, np.inf, a)

    @property
    def variance(self):
        # var is inf for alpha <= 2
        a = lax.div((self.scale ** 2) * self.alpha, (self.alpha - 1) ** 2 * (self.alpha - 2))
        return np.where(self.alpha <= 2, np.inf, a)

    # override the default behaviour to save computations
    @property
    def support(self):
        return constraints.greater_than(self.scale)


@copy_docs_from(Distribution)
class StudentT(Distribution):
    arg_constraints = {'df': constraints.positive, 'loc': constraints.real, 'scale': constraints.positive}
    support = constraints.real
    reparametrized_params = ['loc', 'scale']

    def __init__(self, df, loc=0., scale=1., validate_args=None):
        batch_shape = lax.broadcast_shapes(np.shape(df), np.shape(loc), np.shape(scale))
        self.df = np.broadcast_to(df, batch_shape)
        self.loc, self.scale = promote_shapes(loc, scale, shape=batch_shape)
        self._chi2 = Chi2(self.df)
        super(StudentT, self).__init__(batch_shape, validate_args=validate_args)

    def sample(self, key, sample_shape=()):
        key_normal, key_chi2 = random.split(key)
        std_normal = random.normal(key_normal, shape=sample_shape + self.batch_shape)
        z = self._chi2.sample(key_chi2, sample_shape)
        y = std_normal * np.sqrt(self.df / z)
        return self.loc + self.scale * y

    @validate_sample
    def log_prob(self, value):
        y = (value - self.loc) / self.scale
        z = (np.log(self.scale) + 0.5 * np.log(self.df) + 0.5 * np.log(np.pi) +
             gammaln(0.5 * self.df) - gammaln(0.5 * (self.df + 1.)))
        return -0.5 * (self.df + 1.) * np.log1p(y ** 2. / self.df) - z

    @property
    def mean(self):
        # for df <= 1. should be np.nan (keeping np.inf for consistency with scipy)
        return np.broadcast_to(np.where(self.df <= 1, np.inf, self.loc), self.batch_shape)

    @property
    def variance(self):
        var = np.where(self.df > 2, self.scale ** 2 * self.df / (self.df - 2.0), np.inf)
        var = np.where(self.df <= 1, np.nan, var)
        return np.broadcast_to(var, self.batch_shape)


class _BaseTruncatedCauchy(Distribution):
    # NB: this is a truncated cauchy with low=0, scale=1
    support = constraints.positive

    def __init__(self, base_loc):
        self.base_loc = base_loc
        super(_BaseTruncatedCauchy, self).__init__(batch_shape=np.shape(base_loc))

    def sample(self, key, sample_shape=()):
        # We use inverse transform method:
        # z ~ inv_cdf(U), where U ~ Uniform(cdf(low), cdf(high)).
        #                         ~ Uniform(arctan(low), arctan(high)) / pi + 1/2
        size = sample_shape + self.batch_shape
        minval = -np.arctan(self.base_loc)
        maxval = np.pi / 2
        u = minval + random.uniform(key, shape=size) * (maxval - minval)
        return self.base_loc + np.tan(u)

    @validate_sample
    def log_prob(self, value):
        # pi / 2 is arctan of self.high when that arg is supported
        normalize_term = np.log(np.pi / 2 + np.arctan(self.base_loc))
        return - np.log1p((value - self.base_loc) ** 2) - normalize_term


@copy_docs_from(Distribution)
class TruncatedCauchy(TransformedDistribution):
    arg_constraints = {'low': constraints.real, 'loc': constraints.real,
                       'scale': constraints.positive}
    reparametrized_params = ['low', 'loc', 'scale']

    def __init__(self, low=0., loc=0., scale=1., validate_args=None):
        self.low, self.loc, self.scale = promote_shapes(low, loc, scale)
        base_loc = (loc - low) / scale
        base_dist = _BaseTruncatedCauchy(base_loc)
        super(TruncatedCauchy, self).__init__(base_dist, AffineTransform(low, scale),
                                              validate_args=validate_args)

    # NB: these stats do not apply when arg `high` is supported
    @property
    def mean(self):
        return np.full(self.batch_shape, np.nan)

    @property
    def variance(self):
        return np.full(self.batch_shape, np.nan)


class _BaseTruncatedNormal(Distribution):
    # NB: this is a truncated normal with low=0, scale=1
    support = constraints.positive

    def __init__(self, base_loc):
        self.base_loc = base_loc
        self._normal = Normal(base_loc, 1.)
        super(_BaseTruncatedNormal, self).__init__(batch_shape=np.shape(base_loc))

    def sample(self, key, sample_shape=()):
        size = sample_shape + self.batch_shape
        # We use inverse transform method:
        # z ~ icdf(U), where U ~ Uniform(0, 1).
        u = random.uniform(key, shape=size)
        # Ref: https://en.wikipedia.org/wiki/Truncated_normal_distribution#Simulating
        # icdf[cdf_a + u * (1 - cdf_a)] = icdf[1 - (1 - cdf_a)(1 - u)]
        #                                 = - icdf[(1 - cdf_a)(1 - u)]
        return self.base_loc - ndtri(ndtr(self.base_loc) * (1 - u))

    @validate_sample
    def log_prob(self, value):
        # log(cdf(high) - cdf(low)) = log(1 - cdf(low)) = log(cdf(-low))
        return self._normal.log_prob(value) - log_ndtr(self.base_loc)


@copy_docs_from(Distribution)
class TruncatedNormal(TransformedDistribution):
    arg_constraints = {'low': constraints.real, 'loc': constraints.real,
                       'scale': constraints.positive}
    reparametrized_params = ['low', 'loc', 'scale']

    # TODO: support `high` arg
    def __init__(self, low=0., loc=0., scale=1., validate_args=None):
        self.low, self.loc, self.scale = promote_shapes(low, loc, scale)
        base_loc = (loc - low) / scale
        base_dist = _BaseTruncatedNormal(base_loc)
        super(TruncatedNormal, self).__init__(base_dist, AffineTransform(low, scale),
                                              validate_args=validate_args)

    @property
    def mean(self):
        low_prob_scaled = np.exp(self.base_dist.log_prob(0.))
        return self.loc + low_prob_scaled * self.scale

    @property
    def variance(self):
        low_prob_scaled = np.exp(self.base_dist.log_prob(0.))
        return (self.scale ** 2) * (1 - self.base_dist.base_loc * low_prob_scaled - low_prob_scaled ** 2)


class _BaseUniform(Distribution):
    support = constraints.unit_interval

    def __init__(self, batch_shape=()):
        super(_BaseUniform, self).__init__(batch_shape=batch_shape)

    def sample(self, key, sample_shape=()):
        size = sample_shape + self.batch_shape
        return random.uniform(key, shape=size)

    @validate_sample
    def log_prob(self, value):
        batch_shape = lax.broadcast_shapes(self.batch_shape, np.shape(value))
        return - np.zeros(batch_shape)


@copy_docs_from(Distribution)
class Uniform(TransformedDistribution):
    arg_constraints = {'low': constraints.dependent, 'high': constraints.dependent}
    reparametrized_params = ['low', 'high']

    def __init__(self, low=0., high=1., validate_args=None):
        self.low, self.high = promote_shapes(low, high)
        batch_shape = lax.broadcast_shapes(np.shape(low), np.shape(high))
        base_dist = _BaseUniform(batch_shape)
        super(Uniform, self).__init__(base_dist, AffineTransform(low, high - low), validate_args=validate_args)

    @property
    def mean(self):
        return self.low + (self.high - self.low) / 2.

    @property
    def variance(self):
        return (self.high - self.low) ** 2 / 12.


@copy_docs_from(Distribution)
class Logistic(Distribution):
    arg_constraints = {'loc': constraints.real, 'scale': constraints.positive}
    support = constraints.real
    reparametrized_params = ['loc', 'real']

    def __init__(self, loc=0., scale=1., validate_args=None):
        self.loc, self.scale = promote_shapes(loc, scale)
        batch_shape = lax.broadcast_shapes(np.shape(loc), np.shape(scale))
        super(Logistic, self).__init__(batch_shape, validate_args=validate_args)

    def sample(self, key, sample_shape=()):
        z = random.logistic(key, shape=sample_shape + self.batch_shape + self.event_shape)
        return self.loc + z * self.scale

    @validate_sample
    def log_prob(self, value):
        log_exponent = (self.loc - value) / self.scale
        log_denominator = np.log(self.scale) + 2 * nn.softplus(log_exponent)
        return log_exponent - log_denominator

    @property
    def mean(self):
        return np.broadcast_to(self.loc, self.batch_shape)

    @property
    def variance(self):
        var = (self.scale ** 2) * (np.pi ** 2) / 3
        return np.broadcast_to(var, self.batch_shape)


@copy_docs_from(Distribution)
class TruncatedPolyaGamma(Distribution):
    truncation_point = 4.0
    num_log_prob_terms = 11
    num_gamma_variates = 20
    assert num_log_prob_terms % 2 == 1

    arg_constraints = {}
    support = constraints.interval(0.0, truncation_point)

    def __init__(self, batch_shape=(), validate_args=None):
        super(TruncatedPolyaGamma, self).__init__(batch_shape, validate_args=validate_args)

    def sample(self, key, sample_shape=()):
<<<<<<< HEAD
        return np.ones(self.concentration.shape + sample_shape)
        #raise NotImplementedError

    @validate_sample
    def log_prob(self, value):
        b = self.concentration
        log_prefactor = (b - 1.0) * np.log(2.0) - gammaln(b) - 0.5 * np.log(2.0 * np.pi)
        all_indices = np.arange(0, self.num_log_prob_terms)
        b = b[..., None]
        log_terms = gammaln(b + all_indices) - gammaln(1.0 + all_indices) + np.log(2.0 * all_indices + b) -\
            1.5 * np.log(value[..., None]) - 0.125 * np.square(2.0 * all_indices + b) / value[..., None]
        even_terms = np.take(log_terms, all_indices[::2], axis=-1)
        odd_terms = np.take(log_terms, all_indices[1::2], axis=-1)
        logsumexp_even = logsumexp(even_terms, axis=-1)
        logsumexp_odd = logsumexp(odd_terms, axis=-1)
        even_odd_ratio = np.exp(logsumexp_odd - logsumexp_even)
        even_odd_ratio = np.clip(even_odd_ratio, a_max=1.0 - 1.0e-6)
        log_sum = logsumexp_even + np.log1p(-even_odd_ratio)
        large_value_result = log_sum
        small_value_result = np.take(even_terms, 0, axis=-1)
        result = np.where(value <= 0.001 * np.square(self.concentration), small_value_result, large_value_result)
        return log_prefactor + result


@copy_docs_from(Distribution)
class TruncatedPolyaGamma(Distribution):
    arg_constraints = {'concentration': constraints.positive}
    support = constraints.interval(0.0, 4.0)

    def __init__(self, concentration=1., num_log_prob_terms=11, validate_args=None):
        self.concentration = concentration
        self.num_log_prob_terms = num_log_prob_terms
        assert num_log_prob_terms % 2 == 1 and num_log_prob_terms >= 5, "num_log_prob_terms must be odd and at least 5"
        super(TruncatedPolyaGamma, self).__init__(np.shape(concentration), validate_args=validate_args)

    def sample(self, key, sample_shape=()):
        return np.ones(self.concentration.shape + sample_shape)
        #raise NotImplementedError
=======
        denom = np.square(np.arange(0.5, self.num_gamma_variates))
        x = random.gamma(key, np.ones(self.batch_shape + sample_shape + (self.num_gamma_variates,)))
        x = np.sum(x / denom, axis=-1)
        return np.clip(x * (0.5 / np.pi ** 2), a_max=self.truncation_point)
>>>>>>> d13bbde0

    @validate_sample
    def log_prob(self, value):
        value = value[..., None]
        all_indices = np.arange(0, self.num_log_prob_terms)
        two_n_plus_one = 2.0 * all_indices + 1.0
        log_terms = np.log(two_n_plus_one) - 1.5 * np.log(value) - 0.125 * np.square(two_n_plus_one) / value
        even_terms = np.take(log_terms, all_indices[::2], axis=-1)
        odd_terms = np.take(log_terms, all_indices[1::2], axis=-1)
        logsumexp_even = logsumexp(even_terms, axis=-1)
        logsumexp_odd = logsumexp(odd_terms, axis=-1)
        even_odd_ratio = np.exp(logsumexp_odd - logsumexp_even)
        even_odd_ratio = np.clip(even_odd_ratio, a_max=1.0 - 1.0e-6)
        return logsumexp_even + np.log1p(-even_odd_ratio) - 0.5 * np.log(2.0 * np.pi)<|MERGE_RESOLUTION|>--- conflicted
+++ resolved
@@ -1130,51 +1130,10 @@
         super(TruncatedPolyaGamma, self).__init__(batch_shape, validate_args=validate_args)
 
     def sample(self, key, sample_shape=()):
-<<<<<<< HEAD
-        return np.ones(self.concentration.shape + sample_shape)
-        #raise NotImplementedError
-
-    @validate_sample
-    def log_prob(self, value):
-        b = self.concentration
-        log_prefactor = (b - 1.0) * np.log(2.0) - gammaln(b) - 0.5 * np.log(2.0 * np.pi)
-        all_indices = np.arange(0, self.num_log_prob_terms)
-        b = b[..., None]
-        log_terms = gammaln(b + all_indices) - gammaln(1.0 + all_indices) + np.log(2.0 * all_indices + b) -\
-            1.5 * np.log(value[..., None]) - 0.125 * np.square(2.0 * all_indices + b) / value[..., None]
-        even_terms = np.take(log_terms, all_indices[::2], axis=-1)
-        odd_terms = np.take(log_terms, all_indices[1::2], axis=-1)
-        logsumexp_even = logsumexp(even_terms, axis=-1)
-        logsumexp_odd = logsumexp(odd_terms, axis=-1)
-        even_odd_ratio = np.exp(logsumexp_odd - logsumexp_even)
-        even_odd_ratio = np.clip(even_odd_ratio, a_max=1.0 - 1.0e-6)
-        log_sum = logsumexp_even + np.log1p(-even_odd_ratio)
-        large_value_result = log_sum
-        small_value_result = np.take(even_terms, 0, axis=-1)
-        result = np.where(value <= 0.001 * np.square(self.concentration), small_value_result, large_value_result)
-        return log_prefactor + result
-
-
-@copy_docs_from(Distribution)
-class TruncatedPolyaGamma(Distribution):
-    arg_constraints = {'concentration': constraints.positive}
-    support = constraints.interval(0.0, 4.0)
-
-    def __init__(self, concentration=1., num_log_prob_terms=11, validate_args=None):
-        self.concentration = concentration
-        self.num_log_prob_terms = num_log_prob_terms
-        assert num_log_prob_terms % 2 == 1 and num_log_prob_terms >= 5, "num_log_prob_terms must be odd and at least 5"
-        super(TruncatedPolyaGamma, self).__init__(np.shape(concentration), validate_args=validate_args)
-
-    def sample(self, key, sample_shape=()):
-        return np.ones(self.concentration.shape + sample_shape)
-        #raise NotImplementedError
-=======
         denom = np.square(np.arange(0.5, self.num_gamma_variates))
         x = random.gamma(key, np.ones(self.batch_shape + sample_shape + (self.num_gamma_variates,)))
         x = np.sum(x / denom, axis=-1)
         return np.clip(x * (0.5 / np.pi ** 2), a_max=self.truncation_point)
->>>>>>> d13bbde0
 
     @validate_sample
     def log_prob(self, value):
